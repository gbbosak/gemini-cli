/**
 * @license
 * Copyright 2025 Google LLC
 * SPDX-License-Identifier: Apache-2.0
 */

import { isNodeError } from '../utils/errors.js';
import * as fs from 'fs';
import * as path from 'path';
import * as process from 'process';

export type Unsubscribe = () => void;

/**
 * WorkspaceContext manages multiple workspace directories and validates paths
 * against them. This allows the CLI to operate on files from multiple directories
 * in a single session.
 */
export class WorkspaceContext {
  private directories = new Set<string>();
  private initialDirectories: Set<string>;
  private onDirectoriesChangedListeners = new Set<() => void>();

  /**
   * Creates a new WorkspaceContext with the given initial directory and optional additional directories.
   * @param directory The initial working directory (usually cwd)
   * @param additionalDirectories Optional array of additional directories to include
   */
  /**
   * Creates a new WorkspaceContext with the given initial directory and optional additional directories.
   * @param directory The initial working directory (usually cwd)
   * @param additionalDirectories Optional array of additional directories to include
   *        Each entry can be a string or { path: string, optional?: boolean }
   */
  constructor(
    directory: string,
    additionalDirectories: Array<
      string | { path: string; optional?: boolean }
    > = [],
  ) {
    this.addDirectory(directory);
    for (const additionalDirectory of additionalDirectories) {
      if (typeof additionalDirectory === 'string') {
        this.addDirectory(additionalDirectory);
      } else if (
        additionalDirectory &&
        typeof additionalDirectory === 'object' &&
        'path' in additionalDirectory
      ) {
        this.addDirectory(
          additionalDirectory.path,
          process.cwd(),
          additionalDirectory.optional === true,
        );
      }
    }
    this.initialDirectories = new Set(this.directories);
  }

  /**
   * Registers a listener that is called when the workspace directories change.
   * @param listener The listener to call.
   * @returns A function to unsubscribe the listener.
   */
  onDirectoriesChanged(listener: () => void): Unsubscribe {
    this.onDirectoriesChangedListeners.add(listener);
    return () => {
      this.onDirectoriesChangedListeners.delete(listener);
    };
  }

  private notifyDirectoriesChanged() {
    // Iterate over a copy of the set in case a listener unsubscribes itself or others.
    for (const listener of [...this.onDirectoriesChangedListeners]) {
      try {
        listener();
      } catch (e) {
        // Don't let one listener break others.
        console.error('Error in WorkspaceContext listener:', e);
      }
    }
  }

  /**
   * Adds a directory to the workspace.
   * @param directory The directory path to add (can be relative or absolute)
   * @param basePath Optional base path for resolving relative paths (defaults to cwd)
   */
<<<<<<< HEAD
  /**
   * Adds a directory to the workspace.
   * @param directory The directory path to add (can be relative or absolute)
   * @param basePath Optional base path for resolving relative paths (defaults to cwd)
   * @param optional If true, missing directories are warned and skipped
   */
  addDirectory(
    directory: string,
    basePath: string = process.cwd(),
    optional: boolean = false,
  ): void {
    try {
      this.directories.add(this.resolveAndValidateDir(directory, basePath));
    } catch (err) {
      if (optional) {
        console.warn(
          `[WARN] Skipping optional unreadable directory: ${directory} (${err instanceof Error ? err.message : String(err)})`,
        );
      } else {
        throw err;
      }
    }
=======
  addDirectory(directory: string, basePath: string = process.cwd()): void {
    const resolved = this.resolveAndValidateDir(directory, basePath);
    if (this.directories.has(resolved)) {
      return;
    }
    this.directories.add(resolved);
    this.notifyDirectoriesChanged();
>>>>>>> 6fc68ff8
  }

  private resolveAndValidateDir(
    directory: string,
    basePath: string = process.cwd(),
  ): string {
    const absolutePath = path.isAbsolute(directory)
      ? directory
      : path.resolve(basePath, directory);

    if (!fs.existsSync(absolutePath)) {
      throw new Error(`Directory does not exist: ${absolutePath}`);
    }
    const stats = fs.statSync(absolutePath);
    if (!stats.isDirectory()) {
      throw new Error(`Path is not a directory: ${absolutePath}`);
    }

    return fs.realpathSync(absolutePath);
  }

  /**
   * Gets a copy of all workspace directories.
   * @returns Array of absolute directory paths
   */
  getDirectories(): readonly string[] {
    return Array.from(this.directories);
  }

  getInitialDirectories(): readonly string[] {
    return Array.from(this.initialDirectories);
  }

  setDirectories(directories: readonly string[]): void {
    const newDirectories = new Set<string>();
    for (const dir of directories) {
      newDirectories.add(this.resolveAndValidateDir(dir));
    }

    if (
      newDirectories.size !== this.directories.size ||
      ![...newDirectories].every((d) => this.directories.has(d))
    ) {
      this.directories = newDirectories;
      this.notifyDirectoriesChanged();
    }
  }

  /**
   * Checks if a given path is within any of the workspace directories.
   * @param pathToCheck The path to validate
   * @returns True if the path is within the workspace, false otherwise
   */
  isPathWithinWorkspace(pathToCheck: string): boolean {
    try {
      const fullyResolvedPath = this.fullyResolvedPath(pathToCheck);

      for (const dir of this.directories) {
        if (this.isPathWithinRoot(fullyResolvedPath, dir)) {
          return true;
        }
      }
      return false;
    } catch (_error) {
      return false;
    }
  }

  /**
   * Fully resolves a path, including symbolic links.
   * If the path does not exist, it returns the fully resolved path as it would be
   * if it did exist.
   */
  private fullyResolvedPath(pathToCheck: string): string {
    try {
      return fs.realpathSync(pathToCheck);
    } catch (e: unknown) {
      if (
        isNodeError(e) &&
        e.code === 'ENOENT' &&
        e.path &&
        // realpathSync does not set e.path correctly for symlinks to
        // non-existent files.
        !this.isFileSymlink(e.path)
      ) {
        // If it doesn't exist, e.path contains the fully resolved path.
        return e.path;
      }
      throw e;
    }
  }

  /**
   * Checks if a path is within a given root directory.
   * @param pathToCheck The absolute path to check
   * @param rootDirectory The absolute root directory
   * @returns True if the path is within the root directory, false otherwise
   */
  private isPathWithinRoot(
    pathToCheck: string,
    rootDirectory: string,
  ): boolean {
    const relative = path.relative(rootDirectory, pathToCheck);
    return (
      !relative.startsWith(`..${path.sep}`) &&
      relative !== '..' &&
      !path.isAbsolute(relative)
    );
  }

  /**
   * Checks if a file path is a symbolic link that points to a file.
   */
  private isFileSymlink(filePath: string): boolean {
    try {
      return !fs.readlinkSync(filePath).endsWith('/');
    } catch (_error) {
      return false;
    }
  }
}<|MERGE_RESOLUTION|>--- conflicted
+++ resolved
@@ -81,12 +81,12 @@
     }
   }
 
+
   /**
    * Adds a directory to the workspace.
    * @param directory The directory path to add (can be relative or absolute)
    * @param basePath Optional base path for resolving relative paths (defaults to cwd)
    */
-<<<<<<< HEAD
   /**
    * Adds a directory to the workspace.
    * @param directory The directory path to add (can be relative or absolute)
@@ -99,7 +99,12 @@
     optional: boolean = false,
   ): void {
     try {
-      this.directories.add(this.resolveAndValidateDir(directory, basePath));
+      const resolved = this.resolveAndValidateDir(directory, basePath);
+      if (this.directories.has(resolved)) {
+        return;
+      }
+      this.directories.add(resolved);
+      this.notifyDirectoriesChanged();
     } catch (err) {
       if (optional) {
         console.warn(
@@ -109,15 +114,6 @@
         throw err;
       }
     }
-=======
-  addDirectory(directory: string, basePath: string = process.cwd()): void {
-    const resolved = this.resolveAndValidateDir(directory, basePath);
-    if (this.directories.has(resolved)) {
-      return;
-    }
-    this.directories.add(resolved);
-    this.notifyDirectoriesChanged();
->>>>>>> 6fc68ff8
   }
 
   private resolveAndValidateDir(
